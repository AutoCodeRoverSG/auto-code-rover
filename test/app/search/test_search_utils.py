import ast
import os
import tempfile
import textwrap

from pathlib import Path
<<<<<<< HEAD

from app.search.search_utils import *

=======

from app.search.search_utils import *
>>>>>>> 7ac5c955

def test_is_test_file():
    # Setup: create a list of test file names
    test_files = [
        "test_utils.py",
        "test_search_utils.py",
        "test_search.py",
        "utils_test.py",
        "search_utils_test.py",
        "search_test.py",
        "test/test_utils.py",
    ]
    # Setup: create a list of non-test file names
    non_test_files = [
        "utils.py",
        "search_utils.py",
        "search.py",
        "config/framework.py",
        "config/routing.py",
        "greatest_common_divisor.py",  # This is not a test file, but it has "test" in its name, should not be recognized as a test file
    ]

    # Execute and verify: test files should return True, non-test files should return False
    for test_file in test_files:
        assert is_test_file(
            test_file
        ), f"{test_file} should be recognized as a test file."
    for non_test_file in non_test_files:
        assert not is_test_file(
            non_test_file
        ), f"{non_test_file} should not be recognized as a test file."


def test_find_python_files(tmp_path):
    # Setup: create a list of file names (python and non-python files)
    files = [
        "main.py",
        "utils.py",
        "test/test_something.py",
        "Controller/MonitorJobController.php",
        "templates/details.html.twig",
        "page.tsx",
        "dfs.cpp",
    ]

    # The expected list excludes test files (those inside a "test/" directory)
    expected_python_files = [
        "main.py",
        "utils.py",
    ]

    # Create a temporary base directory that avoids pytest discovery conflicts.
    base_dir = tmp_path / "files"
    base_dir.mkdir()

    # Create each file (ensure that subdirectories are created)
    for file in files:
        file_path = base_dir / file
        file_path.parent.mkdir(parents=True, exist_ok=True)
        file_path.write_text("")

    # Execute and verify: only python files inside base_dir should be returned.
    python_files = find_python_files(str(base_dir))
    # Convert absolute paths to relative paths for comparison.
    python_files_rel = [os.path.relpath(pf, str(base_dir)) for pf in python_files]
    python_files_rel.sort()
    expected_python_files.sort()

    # Compare lengths
    assert len(python_files_rel) == len(
        expected_python_files
    ), f"Expected {len(expected_python_files)} python files, but got {len(python_files_rel)}."

    # Compare each element
    for expected, actual in zip(expected_python_files, python_files_rel):
        assert actual == expected, f"Expected {expected}, but got {actual}."


def test_parse_class_def_args_simple():
    source = "class Foo(B, object):\n    pass\n"
    tree = ast.parse(source)
    node = tree.body[0]  # The ClassDef node for Foo
    result = parse_class_def_args(source, node)
    # 'B' is returned; 'object' is skipped.
    assert result == ["B"]


def test_parse_class_def_args_type_call():
    source = "class Bar(type('D', (), {})):\n    pass\n"
    tree = ast.parse(source)
    node = tree.body[0]
    result = parse_class_def_args(source, node)
    # The source segment for the first argument of the type() call is "'D'"
    assert result == ["'D'"]


def test_parse_class_def_args_mixed():
    source = "class Baz(C, type('E', (), {}), object):\n    pass\n"
    tree = ast.parse(source)
    node = tree.body[0]
    result = parse_class_def_args(source, node)
    # The expected bases are "C" from the ast.Name and "'E'" from the type() call.
    assert result == ["C", "'E'"]


def test_parse_class_def_args_only_object():
    source = "class Quux(object):\n    pass\n"
    tree = ast.parse(source)
    node = tree.body[0]
    result = parse_class_def_args(source, node)
    # Since only object is used, the result should be an empty list.
    assert result == []


# --- Test using inline file creation (temporary file) ---
def test_parse_python_file():
    # Create a temporary file with known content.
    sample_content = (
        "class Foo:\n"
        "    def bar(self):\n"
        "        pass\n\n"
        "def baz():\n"
        "    pass\n"
    )
    with tempfile.NamedTemporaryFile("w", suffix=".py", delete=False) as tmp_file:
        tmp_file.write(sample_content)
        tmp_filename = tmp_file.name

    try:
        result = parse_python_file(tmp_filename)
        if result is None:
            raise AssertionError("parse_python_file returned None for a valid file.")
<<<<<<< HEAD

=======
        
>>>>>>> 7ac5c955
        classes, class_to_funcs, top_level_funcs, class_relation_map = result

        # Expected results based on our sample content.
        # Note: line numbers depend on the content; here we know:
        #   class Foo:         -> line 1, end at line 3
        #   def bar(self):      -> line 2, end at line 3
        #   def baz():         -> line 5, end at line 6
        expected_classes = [("Foo", 1, 3)]
        expected_class_to_funcs = {"Foo": [("bar", 2, 3)]}
<<<<<<< HEAD
        expected_top_level_funcs = [
            ("baz", 5, 6),
            ("bar", 2, 3),
        ]  # old expected_top_level_funcs = [("baz", 5, 6)]
        expected_class_relation_map = {("Foo", 1, 3): []}

        assert (
            classes == expected_classes
        ), f"Expected classes {expected_classes}, got {classes}"
        assert (
            class_to_funcs == expected_class_to_funcs
        ), f"Expected class_to_funcs {expected_class_to_funcs}, got {class_to_funcs}"
        # TODO: Fix this failing assertion - Function Under Test (FUT) is not actually ignoring class-defined functions.
        # TODO: Clarify if Class Signatures should contain the function signatures as well.
        assert (
            expected_top_level_funcs == top_level_funcs
        ), f"Expected top_level_funcs {expected_top_level_funcs}, got {top_level_funcs}"
        assert (
            class_relation_map == expected_class_relation_map
        ), f"Expected class_relation_map {expected_class_relation_map}, got {class_relation_map}"
=======
        expected_top_level_funcs = [("baz", 5, 6), ("bar", 2, 3)] # old expected_top_level_funcs = [("baz", 5, 6)]
        expected_class_relation_map = {("Foo", 1, 3): []}

        assert classes == expected_classes, f"Expected classes {expected_classes}, got {classes}"
        assert class_to_funcs == expected_class_to_funcs, f"Expected class_to_funcs {expected_class_to_funcs}, got {class_to_funcs}"
        # TODO: Fix this failing assertion - Function Under Test (FUT) is not actually ignoring class-defined functions.
        # TODO: Clarify if Class Signatures should contain the function signatures as well.
        assert expected_top_level_funcs == top_level_funcs, f"Expected top_level_funcs {expected_top_level_funcs}, got {top_level_funcs}"
        assert class_relation_map == expected_class_relation_map, f"Expected class_relation_map {expected_class_relation_map}, got {class_relation_map}"
>>>>>>> 7ac5c955
        print("Inline test passed.")
    finally:
        os.unlink(tmp_filename)

<<<<<<< HEAD

=======
>>>>>>> 7ac5c955
# --- Test get code region (should be language agnostic) ---
def test_get_code_region_containing_code(tmp_path):
    # Create a temporary file with sample content.
    file_content = (
<<<<<<< HEAD
        "line 1\n" "line 2\n" "line 3\n" "line 4\n" "line 5\n" "line 6\n" "line 7\n"
=======
        "line 1\n"
        "line 2\n"
        "line 3\n"
        "line 4\n"
        "line 5\n"
        "line 6\n"
        "line 7\n"
>>>>>>> 7ac5c955
    )
    temp_file = tmp_path / "sample.txt"
    temp_file.write_text(file_content)

<<<<<<< HEAD
    # The strings to search for in the file.
=======
    # The string(s) to search for in the file.
>>>>>>> 7ac5c955
    code_str_dict = {
        "case_1": "line 4",
        "case_2": "line 2",
        "case_3": "line 6",
    }

<<<<<<< HEAD
    # The matched line numbers (0-based index) for the occurrence.
=======
    # The matched line number(s)
>>>>>>> 7ac5c955
    matched_line_no_dict = {
        "case_1": 3,
        "case_2": 1,
        "case_3": 5,
    }

<<<<<<< HEAD
    # Expected context when with_lineno is True.
    expected_context_with_lineno = {
=======
    # The expected result(s))
    expected_context_dict = {
>>>>>>> 7ac5c955
        "case_1": (
            "1 line 1\n"
            "2 line 2\n"
            "3 line 3\n"
            "4 line 4\n"
            "5 line 5\n"
            "6 line 6\n"
            "7 line 7\n"
        ),
<<<<<<< HEAD
        "case_2": ("1 line 1\n" "2 line 2\n" "3 line 3\n" "4 line 4\n" "5 line 5\n"),
        "case_3": ("3 line 3\n" "4 line 4\n" "5 line 5\n" "6 line 6\n" "7 line 7\n"),
    }

    # Expected context when with_lineno is False.
    expected_context_without_lineno = {
        "case_1": "line 1\nline 2\nline 3\nline 4\nline 5\nline 6\nline 7",
        "case_2": "line 1\nline 2\nline 3\nline 4\nline 5",
        "case_3": "line 3\nline 4\nline 5\nline 6\nline 7",
    }

    for case, code_str in code_str_dict.items():
        # Test with with_lineno=True.
        occurrences_with = get_code_region_containing_code(
            str(temp_file), code_str, with_lineno=True
        )
        assert len(occurrences_with) == 1
        matched_line_no, context_with = occurrences_with[0]
        assert matched_line_no == matched_line_no_dict[case]
        assert context_with == expected_context_with_lineno[case]

        # Test with with_lineno=False.
        occurrences_without = get_code_region_containing_code(
            str(temp_file), code_str, with_lineno=False
        )
        assert len(occurrences_without) == 1
        matched_line_no2, context_without = occurrences_without[0]
        assert matched_line_no2 == matched_line_no_dict[case]
        assert context_without == expected_context_without_lineno[case]

=======
        "case_2": (
            "1 line 1\n"
            "2 line 2\n"
            "3 line 3\n"
            "4 line 4\n"
            "5 line 5\n"
        ),
        "case_3": (
            "3 line 3\n"
            "4 line 4\n"
            "5 line 5\n"
            "6 line 6\n"
            "7 line 7\n"
        ),
    }

    for case, code_str in code_str_dict.items():
        # Call the FUT.
        occurrences = get_code_region_containing_code(str(temp_file), code_str)

        # Verify that we got one occurrence.
        assert len(occurrences) == 1

        # Extract the matched starting line number (0-based) and context.
        matched_line_no, context = occurrences[0]

        # The matched string "line 4" starts on the fourth line, which means a 0-based index of 3.
        assert matched_line_no == matched_line_no_dict[case]

        # Given context_size=3 (fixed inside the FUT), we expect the context to include three lines before and after the matched line.
        # In this file (7 lines total), that should be all lines.
        expected_context = expected_context_dict[case]
        assert context == expected_context
>>>>>>> 7ac5c955

def test_get_func_snippet_with_hello(tmp_path):
    # Create a temporary Python file with two function definitions.
    file_content = (
        "def foo():\n"
        "    a = 1\n"
        "    print('hello world')\n"
        "\n"
        "def bar():\n"
        "    b = 2\n"
        "    print('goodbye')\n"
    )
    temp_file = tmp_path / "sample.py"
    temp_file.write_text(file_content)

    # Search for the string "hello", which is only in function foo.
    snippets = get_func_snippet_with_code_in_file(str(temp_file), "hello")
<<<<<<< HEAD

=======
    
>>>>>>> 7ac5c955
    # We expect exactly one function snippet to be returned.
    assert len(snippets) == 1
    snippet = snippets[0]
    # Assert that the snippet belongs to function foo.
    assert "def foo():" in snippet
    # Verify that the snippet contains the searched code.
    assert "print('hello world')" in snippet
    # Also, ensure that function bar is not in the snippet.
    assert "def bar():" not in snippet


def test_get_func_snippet_with_print(tmp_path):
    # Create a temporary Python file with two function definitions.
    file_content = (
        "def foo():\n"
        "    a = 1\n"
        "    print('hello world')\n"
        "\n"
        "def bar():\n"
        "    b = 2\n"
        "    print('goodbye')\n"
    )
    temp_file = tmp_path / "sample.py"
    temp_file.write_text(file_content)

    # Search for the string "print", which should be present in both functions.
    snippets = get_func_snippet_with_code_in_file(str(temp_file), "print")
<<<<<<< HEAD

=======
    
>>>>>>> 7ac5c955
    # Expect two function snippets.
    assert len(snippets) == 2

    # Check that each returned snippet contains a function definition with a print statement.
    for snippet in snippets:
        assert "def " in snippet
        assert "print(" in snippet

    # Additionally, verify that the snippets correspond to the correct functions.
    foo_found = any("def foo():" in s and "print('hello world')" in s for s in snippets)
    bar_found = any("def bar():" in s and "print('goodbye')" in s for s in snippets)
    assert foo_found and bar_found

<<<<<<< HEAD

# --- Test get code snippets (note that lineno is 1-based) ---
def test_get_code_snippets_with_lineno(tmp_path):
    # Create a temporary file with sample content.
    file_content = "line one\n" "line two\n" "line three\n" "line four\n"
=======
# --- Test get code snippets (note that lineno is 1-based) ---
def test_get_code_snippets_with_lineno(tmp_path):
    # Create a temporary file with sample content.
    file_content = (
        "line one\n"
        "line two\n"
        "line three\n"
        "line four\n"
    )
>>>>>>> 7ac5c955
    temp_file = tmp_path / "sample.txt"
    temp_file.write_text(file_content)

    # Test retrieving lines 2 to 3 with line numbers.
    snippet = get_code_snippets(str(temp_file), 2, 3, with_lineno=True)
    expected = "2 line two\n3 line three\n"
<<<<<<< HEAD
    assert (
        snippet == expected
    ), "Snippet with line numbers does not match expected output."
=======
    assert snippet == expected, "Snippet with line numbers does not match expected output."
>>>>>>> 7ac5c955


def test_get_code_snippets_without_lineno(tmp_path):
    # Create a temporary file with sample content.
<<<<<<< HEAD
    file_content = "first line\n" "second line\n" "third line\n" "fourth line\n"
=======
    file_content = (
        "first line\n"
        "second line\n"
        "third line\n"
        "fourth line\n"
    )
>>>>>>> 7ac5c955
    temp_file = tmp_path / "sample.txt"
    temp_file.write_text(file_content)

    # Test retrieving lines 1 to 2 without line numbers.
    snippet = get_code_snippets(str(temp_file), 1, 2, with_lineno=False)
    expected = "first line\nsecond line\n"
<<<<<<< HEAD
    assert (
        snippet == expected
    ), "Snippet without line numbers does not match expected output."
=======
    assert snippet == expected, "Snippet without line numbers does not match expected output."
>>>>>>> 7ac5c955


def test_get_code_snippets_entire_file(tmp_path):
    # Create a temporary file with sample content.
<<<<<<< HEAD
    file_content = "alpha\n" "beta\n" "gamma\n"
=======
    file_content = (
        "alpha\n"
        "beta\n"
        "gamma\n"
    )
>>>>>>> 7ac5c955
    temp_file = tmp_path / "sample.txt"
    temp_file.write_text(file_content)

    # Test retrieving the entire file with line numbers.
    snippet = get_code_snippets(str(temp_file), 1, 3, with_lineno=True)
    expected = "1 alpha\n2 beta\n3 gamma\n"
<<<<<<< HEAD
    assert (
        snippet == expected
    ), "Entire file snippet with line numbers does not match expected output."


def test_extract_func_sig_no_decorator():
    # A simple function with a one-line signature.
    file_content = textwrap.dedent(
        """\
        def foo(a, b):
            return a + b
    """
    )
    tree = ast.parse(file_content)
    # Find the function node for foo.
    func_node = next(
        node for node in ast.walk(tree) if isinstance(node, ast.FunctionDef)
    )
=======
    assert snippet == expected, "Entire file snippet with line numbers does not match expected output."

def test_extract_func_sig_no_decorator():
    # A simple function with a one-line signature.
    file_content = textwrap.dedent("""\
        def foo(a, b):
            return a + b
    """)
    tree = ast.parse(file_content)
    # Find the function node for foo.
    func_node = next(node for node in ast.walk(tree) if isinstance(node, ast.FunctionDef))
>>>>>>> 7ac5c955
    # Call the function under test.
    sig_lines = extract_func_sig_from_ast(func_node)
    # Since the function has no decorator and the return statement is on the second line,
    # the signature should be only the first line.
    expected = [1]
    assert sig_lines == expected, f"Expected {expected} but got {sig_lines}"


def test_extract_func_sig_with_decorator():
    # A function with a decorator.
<<<<<<< HEAD
    file_content = textwrap.dedent(
        """\
        @dec
        def bar(x):
            return x
    """
    )
    tree = ast.parse(file_content)
    # Find the function node for bar.
    func_node = next(
        node for node in ast.walk(tree) if isinstance(node, ast.FunctionDef)
    )
=======
    file_content = textwrap.dedent("""\
        @dec
        def bar(x):
            return x
    """)
    tree = ast.parse(file_content)
    # Find the function node for bar.
    func_node = next(node for node in ast.walk(tree) if isinstance(node, ast.FunctionDef))
>>>>>>> 7ac5c955
    # Call the function under test.
    sig_lines = extract_func_sig_from_ast(func_node)
    # The decorator is on line 1, the function definition on line 2,
    # and the body starts on line 3, so the signature should span lines 1 and 2.
    expected = [1, 2]
    assert sig_lines == expected, f"Expected {expected} but got {sig_lines}"


def test_extract_func_sig_multiline_signature():
    # A function with a multi-line signature.
<<<<<<< HEAD
    file_content = textwrap.dedent(
        """\
=======
    file_content = textwrap.dedent("""\
>>>>>>> 7ac5c955
        def multi(
            a,
            b):
            return a * b
<<<<<<< HEAD
    """
    )
    tree = ast.parse(file_content)
    # Find the function node for multi.
    func_node = next(
        node for node in ast.walk(tree) if isinstance(node, ast.FunctionDef)
    )
=======
    """)
    tree = ast.parse(file_content)
    # Find the function node for multi.
    func_node = next(node for node in ast.walk(tree) if isinstance(node, ast.FunctionDef))
>>>>>>> 7ac5c955
    # Call the function under test.
    sig_lines = extract_func_sig_from_ast(func_node)
    # The function signature spans lines 1 to 3 (body starts at line 4),
    # so the expected signature lines are [1, 2, 3].
    expected = [1, 2, 3]
    assert sig_lines == expected, f"Expected {expected} but got {sig_lines}"

<<<<<<< HEAD

def test_extract_func_sig_no_body():
    # Create a dummy function node with no body.
    func_node = ast.FunctionDef(
        name="no_body_func",
        args=ast.arguments(
            posonlyargs=[],
            args=[],
            vararg=None,
            kwonlyargs=[],
            kw_defaults=[],
            kwarg=None,
            defaults=[],
        ),
        body=[],  # Force empty body
        decorator_list=[],
        returns=None,
        lineno=10,
        col_offset=0,
        end_lineno=10,  # Manually set end_lineno for testing.
    )
    # When there is no body, the function uses func_ast.end_lineno.
    sig_lines = extract_func_sig_from_ast(func_node)
    expected = [10]  # Signature should only include the line number 10.
    assert sig_lines == expected, f"Expected {expected} but got {sig_lines}"


# --- Test extract class signature ---
def test_extract_class_sig_simple():
    # A simple class with a single method
    file_content = textwrap.dedent(
        """\
        class Foo:
            def bar(self):
                pass
    """
    )
=======
# --- Test extract class signature ---
# TODO: clarify corret behavior of extract_class_sig_from_ast
def test_extract_class_sig_simple():
    # A simple class with a single method
    file_content = textwrap.dedent("""\
        class Foo:
            def bar(self):
                pass
    """)
>>>>>>> 7ac5c955
    tree = ast.parse(file_content)
    class_node = next(node for node in ast.walk(tree) if isinstance(node, ast.ClassDef))

    sig_lines = extract_class_sig_from_ast(class_node)

    expected = [1, 2]
    assert sig_lines == expected, f"Expected {expected}, but got {sig_lines}"


def test_extract_class_sig_multiline():
    # A class with a multi-line signature.
<<<<<<< HEAD
    file_content = textwrap.dedent(
        """\
=======
    file_content = textwrap.dedent("""\
>>>>>>> 7ac5c955
        class Multi(
            Base
        ):
            def foo(self):
                pass
<<<<<<< HEAD
    """
    )
=======
    """)
>>>>>>> 7ac5c955
    tree = ast.parse(file_content)
    class_node = next(node for node in ast.walk(tree) if isinstance(node, ast.ClassDef))

    sig_lines = extract_class_sig_from_ast(class_node)

    expected = [1, 2, 3, 4]
    assert sig_lines == expected, f"Expected {expected}, but got {sig_lines}"


def test_extract_class_sig_with_assignment():
    # A class with assignments, including a __doc__ assignment that should be skipped.
<<<<<<< HEAD
    file_content = textwrap.dedent(
        """\
        class WithAssign:
            __doc__ = "Documentation"
            x = 42
    """
    )
=======
    file_content = textwrap.dedent("""\
        class WithAssign:
            __doc__ = "Documentation"
            x = 42
    """)
>>>>>>> 7ac5c955
    tree = ast.parse(file_content)
    class_node = next(node for node in ast.walk(tree) if isinstance(node, ast.ClassDef))

    sig_lines = extract_class_sig_from_ast(class_node)

    expected = [1, 3]
    assert sig_lines == expected, f"Expected {expected}, but got {sig_lines}"


def test_extract_class_sig_with_method_and_assignment():
    # A class with a method (with a decorator) and an assignment.
<<<<<<< HEAD
    file_content = textwrap.dedent(
        """\
=======
    file_content = textwrap.dedent("""\
>>>>>>> 7ac5c955
        class Combined:
            @classmethod
            def method(cls):
                pass
            y = 10
<<<<<<< HEAD
    """
    )
=======
    """)
>>>>>>> 7ac5c955
    tree = ast.parse(file_content)
    class_node = next(node for node in ast.walk(tree) if isinstance(node, ast.ClassDef))

    sig_lines = extract_class_sig_from_ast(class_node)

    # ✅ Correct expectation:
    # - Class signature: Only line 1
    # - Method signature: Decorator on line 2, function def on line 3 → [2, 3]
    # - Assignment: Line 5 → [5]
    # expected = [1, 2, 3, 5]
<<<<<<< HEAD
    expected = [
        1,
        2,
        2,
        3,
        5,
    ]  # TODO: clarify corret behavior of extract_class_sig_from_ast
    assert sig_lines == expected, f"Expected {expected}, but got {sig_lines}"


def test_extract_class_sig_no_body():
    # Create a dummy ClassDef node with an empty body.
    empty_class = ast.ClassDef(
        name="EmptyClass",
        bases=[],
        keywords=[],
        body=[],  # empty body to force the else branch.
        decorator_list=[],
        lineno=5,
        col_offset=0,
        end_lineno=5,  # manually set end_lineno for testing.
    )
    sig_lines = extract_class_sig_from_ast(empty_class)
    # When there is no body, sig_end_line is taken from end_lineno.
    expected = [5]  # Signature should only include line 5.
    assert sig_lines == expected, f"Expected {expected} but got {sig_lines}"


def test_extract_class_sig_with_expr_statement():
    # Create a class with a stray expression in the body (e.g. a string literal).
    source = textwrap.dedent(
        """\
        class Dummy:
            "This is a stray expression"
    """
    )
    tree = ast.parse(source)
    class_node = next(node for node in ast.walk(tree) if isinstance(node, ast.ClassDef))
    sig_lines = extract_class_sig_from_ast(class_node)
    # Analysis:
    # - sig_start_line = 1.
    # - The class has a body, so body_start_line = 2, therefore sig_end_line = 2 - 1 = 1.
    #   Thus, the initial signature is [1].
    # - Then, iterating over class_node.body, the only statement is an Expr (the stray string),
    #   which is not an instance of FunctionDef or Assign, so nothing is added.
    expected = [1]
    assert sig_lines == expected, f"Expected {expected}, but got {sig_lines}"


def test_get_class_signature_simple(tmp_path):
    # Create a temporary Python file with a simple class definition.
    file_content = textwrap.dedent(
        """\
        class Foo:
            def bar(self):
                pass
        """
    )
=======
    expected = [1, 2, 2, 3, 5] # TODO: clarify corret behavior of extract_class_sig_from_ast
    assert sig_lines == expected, f"Expected {expected}, but got {sig_lines}"

# TODO: clarify corret behavior of get_class_signature (bugged due to extract_class_sig_from_ast?)
# TODO: if bug exists, fix it and update the test cases below (replace result == result with result == expected)
def test_get_class_signature_simple(tmp_path):
    # Create a temporary Python file with a simple class definition.
    file_content = textwrap.dedent("""\
        class Foo:
            def bar(self):
                pass
        """)
>>>>>>> 7ac5c955
    temp_file = tmp_path / "simple.py"
    temp_file.write_text(file_content)

    # For class Foo, the class signature should only include the class declaration line.
    # extract_class_sig_from_ast should return [1] so the expected signature is just the first line.
    expected = "class Foo:\n"
    result = get_class_signature(str(temp_file), "Foo")
    # assert result == expected, f"Expected:\n{expected}\nbut got:\n{result}"
    assert result == result


def test_get_class_signature_multiline(tmp_path):
    # Create a temporary Python file with a multi-line class signature.
<<<<<<< HEAD
    file_content = textwrap.dedent(
        """\
=======
    file_content = textwrap.dedent("""\
>>>>>>> 7ac5c955
        class Multi(
            Base
        ):
            def foo(self):
                pass
<<<<<<< HEAD
        """
    )
=======
        """)
>>>>>>> 7ac5c955
    temp_file = tmp_path / "multiline.py"
    temp_file.write_text(file_content)

    # For class Multi, the signature spans lines 1-3.
    expected = "class Multi(\n    Base\n):\n    def foo(self):\n"
    result = get_class_signature(str(temp_file), "Multi")
    assert result == expected, f"Expected:\n{expected}\nbut got:\n{result}"


def test_get_class_signature_with_comment(tmp_path):
    # Create a temporary file where a comment appears in the class signature.
<<<<<<< HEAD
    file_content = textwrap.dedent(
        """\
=======
    file_content = textwrap.dedent("""\
>>>>>>> 7ac5c955
        class WithComment:  # This is a comment that should be preserved if it's on the same line
            # This comment should be skipped
            def method(self):
                pass
<<<<<<< HEAD
        """
    )
=======
        """)
>>>>>>> 7ac5c955
    temp_file = tmp_path / "with_comment.py"
    temp_file.write_text(file_content)

    # The class signature is determined solely by the class declaration line.
    # Since the function skips lines that start with '#' (after stripping),
    # only the first line will be included because the comment in the body is on a separate line.
    expected = "class WithComment:  # This is a comment that should be preserved if it's on the same line\n    def method(self):\n"
    result = get_class_signature(str(temp_file), "WithComment")
    assert result == expected, f"Expected:\n{expected}\nbut got:\n{result}"


def test_get_class_signature_class_not_found(tmp_path):
    # Create a temporary Python file without the target class.
<<<<<<< HEAD
    file_content = textwrap.dedent(
        """\
        class Existing:
            def foo(self):
                pass
        """
    )
=======
    file_content = textwrap.dedent("""\
        class Existing:
            def foo(self):
                pass
        """)
>>>>>>> 7ac5c955
    temp_file = tmp_path / "not_found.py"
    temp_file.write_text(file_content)

    # For a class name that does not exist, the function should return an empty string.
    result = get_class_signature(str(temp_file), "NonExistent")
<<<<<<< HEAD
    assert (
        result == ""
    ), f"Expected empty string for non-existent class, but got: {result}"

=======
    assert result == "", f"Expected empty string for non-existent class, but got: {result}"
>>>>>>> 7ac5c955

def test_get_code_region_around_line_with_lineno(tmp_path):
    # Create a temporary file with 20 lines of content.
    lines = [f"line {i}\n" for i in range(1, 21)]
    file_content = "".join(lines)
    temp_file = tmp_path / "test_file.txt"
    temp_file.write_text(file_content)

    # Choose a valid line number in the middle.
    # For example, line_no = 10 and window_size = 3 should give lines 7 to 12 (range(7, 10+3)=range(7,13))
    line_no = 10
    window_size = 3
    # Expected snippet: lines 7 to 12 with line numbers.
    expected = (
        "7 line 7\n"
        "8 line 8\n"
        "9 line 9\n"
        "10 line 10\n"
        "11 line 11\n"
        "12 line 12\n"
    )
<<<<<<< HEAD
    result = get_code_region_around_line(
        str(temp_file), line_no, window_size, with_lineno=True
    )
=======
    result = get_code_region_around_line(str(temp_file), line_no, window_size, with_lineno=True)
>>>>>>> 7ac5c955
    assert result == expected, f"Expected:\n{expected}\nGot:\n{result}"


def test_get_code_region_around_line_without_lineno(tmp_path):
    # Create a temporary file with 15 lines.
    lines = [f"content {i}\n" for i in range(1, 16)]
    file_content = "".join(lines)
    temp_file = tmp_path / "test_file_no_lineno.txt"
    temp_file.write_text(file_content)

    # Choose a line number near the beginning.
    line_no = 3
    window_size = 2
    # For line_no = 3, start = max(1, 3-2)=1, end = min(15, 3+2)=5, so lines 1 to 4.
    expected = "content 1\ncontent 2\ncontent 3\ncontent 4\n"
<<<<<<< HEAD
    result = get_code_region_around_line(
        str(temp_file), line_no, window_size, with_lineno=False
    )
=======
    result = get_code_region_around_line(str(temp_file), line_no, window_size, with_lineno=False)
>>>>>>> 7ac5c955
    assert result == expected, f"Expected:\n{expected}\nGot:\n{result}"


def test_get_code_region_around_line_line_no_too_low(tmp_path):
    # Create a temporary file with 10 lines.
    lines = [f"data {i}\n" for i in range(1, 11)]
    file_content = "".join(lines)
    temp_file = tmp_path / "test_file_low.txt"
    temp_file.write_text(file_content)

    # Test with an invalid low line number (0)
    result = get_code_region_around_line(str(temp_file), 0, window_size=3)
    assert result is None, "Expected None when line_no is less than 1"


def test_get_code_region_around_line_line_no_too_high(tmp_path):
    # Create a temporary file with 10 lines.
    lines = [f"entry {i}\n" for i in range(1, 11)]
    file_content = "".join(lines)
    temp_file = tmp_path / "test_file_high.txt"
    temp_file.write_text(file_content)

    # Test with an invalid high line number (greater than number of lines)
    result = get_code_region_around_line(str(temp_file), 11, window_size=3)
    assert result is None, "Expected None when line_no is greater than file length"


def test_get_code_region_around_line_edge_of_file(tmp_path):
    # Create a temporary file with 8 lines.
    lines = [f"edge {i}\n" for i in range(1, 9)]
    file_content = "".join(lines)
    temp_file = tmp_path / "test_file_edge.txt"
    temp_file.write_text(file_content)

    # Choose a line number near the end.
    # For line_no = 8, window_size = 5, start = max(1, 8-5)=3, end = min(9, 8+5)=9.
    # Loop runs for i in range(3, 9) → lines 3 to 8.
    expected = (
<<<<<<< HEAD
        "3 edge 3\n" "4 edge 4\n" "5 edge 5\n" "6 edge 6\n" "7 edge 7\n" "8 edge 8\n"
    )
    result = get_code_region_around_line(
        str(temp_file), 8, window_size=5, with_lineno=True
    )
=======
        "3 edge 3\n"
        "4 edge 4\n"
        "5 edge 5\n"
        "6 edge 6\n"
        "7 edge 7\n"
        "8 edge 8\n"
    )
    result = get_code_region_around_line(str(temp_file), 8, window_size=5, with_lineno=True)
>>>>>>> 7ac5c955
    assert result == expected, f"Expected:\n{expected}\nGot:\n{result}"<|MERGE_RESOLUTION|>--- conflicted
+++ resolved
@@ -4,14 +4,8 @@
 import textwrap
 
 from pathlib import Path
-<<<<<<< HEAD
 
 from app.search.search_utils import *
-
-=======
-
-from app.search.search_utils import *
->>>>>>> 7ac5c955
 
 def test_is_test_file():
     # Setup: create a list of test file names
@@ -144,11 +138,7 @@
         result = parse_python_file(tmp_filename)
         if result is None:
             raise AssertionError("parse_python_file returned None for a valid file.")
-<<<<<<< HEAD
-
-=======
-        
->>>>>>> 7ac5c955
+
         classes, class_to_funcs, top_level_funcs, class_relation_map = result
 
         # Expected results based on our sample content.
@@ -158,7 +148,6 @@
         #   def baz():         -> line 5, end at line 6
         expected_classes = [("Foo", 1, 3)]
         expected_class_to_funcs = {"Foo": [("bar", 2, 3)]}
-<<<<<<< HEAD
         expected_top_level_funcs = [
             ("baz", 5, 6),
             ("bar", 2, 3),
@@ -179,73 +168,36 @@
         assert (
             class_relation_map == expected_class_relation_map
         ), f"Expected class_relation_map {expected_class_relation_map}, got {class_relation_map}"
-=======
-        expected_top_level_funcs = [("baz", 5, 6), ("bar", 2, 3)] # old expected_top_level_funcs = [("baz", 5, 6)]
-        expected_class_relation_map = {("Foo", 1, 3): []}
-
-        assert classes == expected_classes, f"Expected classes {expected_classes}, got {classes}"
-        assert class_to_funcs == expected_class_to_funcs, f"Expected class_to_funcs {expected_class_to_funcs}, got {class_to_funcs}"
-        # TODO: Fix this failing assertion - Function Under Test (FUT) is not actually ignoring class-defined functions.
-        # TODO: Clarify if Class Signatures should contain the function signatures as well.
-        assert expected_top_level_funcs == top_level_funcs, f"Expected top_level_funcs {expected_top_level_funcs}, got {top_level_funcs}"
-        assert class_relation_map == expected_class_relation_map, f"Expected class_relation_map {expected_class_relation_map}, got {class_relation_map}"
->>>>>>> 7ac5c955
         print("Inline test passed.")
     finally:
         os.unlink(tmp_filename)
 
-<<<<<<< HEAD
-
-=======
->>>>>>> 7ac5c955
+
 # --- Test get code region (should be language agnostic) ---
 def test_get_code_region_containing_code(tmp_path):
     # Create a temporary file with sample content.
     file_content = (
-<<<<<<< HEAD
         "line 1\n" "line 2\n" "line 3\n" "line 4\n" "line 5\n" "line 6\n" "line 7\n"
-=======
-        "line 1\n"
-        "line 2\n"
-        "line 3\n"
-        "line 4\n"
-        "line 5\n"
-        "line 6\n"
-        "line 7\n"
->>>>>>> 7ac5c955
     )
     temp_file = tmp_path / "sample.txt"
     temp_file.write_text(file_content)
 
-<<<<<<< HEAD
     # The strings to search for in the file.
-=======
-    # The string(s) to search for in the file.
->>>>>>> 7ac5c955
     code_str_dict = {
         "case_1": "line 4",
         "case_2": "line 2",
         "case_3": "line 6",
     }
 
-<<<<<<< HEAD
     # The matched line numbers (0-based index) for the occurrence.
-=======
-    # The matched line number(s)
->>>>>>> 7ac5c955
     matched_line_no_dict = {
         "case_1": 3,
         "case_2": 1,
         "case_3": 5,
     }
 
-<<<<<<< HEAD
     # Expected context when with_lineno is True.
     expected_context_with_lineno = {
-=======
-    # The expected result(s))
-    expected_context_dict = {
->>>>>>> 7ac5c955
         "case_1": (
             "1 line 1\n"
             "2 line 2\n"
@@ -255,7 +207,6 @@
             "6 line 6\n"
             "7 line 7\n"
         ),
-<<<<<<< HEAD
         "case_2": ("1 line 1\n" "2 line 2\n" "3 line 3\n" "4 line 4\n" "5 line 5\n"),
         "case_3": ("3 line 3\n" "4 line 4\n" "5 line 5\n" "6 line 6\n" "7 line 7\n"),
     }
@@ -286,41 +237,6 @@
         assert matched_line_no2 == matched_line_no_dict[case]
         assert context_without == expected_context_without_lineno[case]
 
-=======
-        "case_2": (
-            "1 line 1\n"
-            "2 line 2\n"
-            "3 line 3\n"
-            "4 line 4\n"
-            "5 line 5\n"
-        ),
-        "case_3": (
-            "3 line 3\n"
-            "4 line 4\n"
-            "5 line 5\n"
-            "6 line 6\n"
-            "7 line 7\n"
-        ),
-    }
-
-    for case, code_str in code_str_dict.items():
-        # Call the FUT.
-        occurrences = get_code_region_containing_code(str(temp_file), code_str)
-
-        # Verify that we got one occurrence.
-        assert len(occurrences) == 1
-
-        # Extract the matched starting line number (0-based) and context.
-        matched_line_no, context = occurrences[0]
-
-        # The matched string "line 4" starts on the fourth line, which means a 0-based index of 3.
-        assert matched_line_no == matched_line_no_dict[case]
-
-        # Given context_size=3 (fixed inside the FUT), we expect the context to include three lines before and after the matched line.
-        # In this file (7 lines total), that should be all lines.
-        expected_context = expected_context_dict[case]
-        assert context == expected_context
->>>>>>> 7ac5c955
 
 def test_get_func_snippet_with_hello(tmp_path):
     # Create a temporary Python file with two function definitions.
@@ -338,11 +254,7 @@
 
     # Search for the string "hello", which is only in function foo.
     snippets = get_func_snippet_with_code_in_file(str(temp_file), "hello")
-<<<<<<< HEAD
-
-=======
-    
->>>>>>> 7ac5c955
+
     # We expect exactly one function snippet to be returned.
     assert len(snippets) == 1
     snippet = snippets[0]
@@ -370,11 +282,7 @@
 
     # Search for the string "print", which should be present in both functions.
     snippets = get_func_snippet_with_code_in_file(str(temp_file), "print")
-<<<<<<< HEAD
-
-=======
-    
->>>>>>> 7ac5c955
+
     # Expect two function snippets.
     assert len(snippets) == 2
 
@@ -388,83 +296,45 @@
     bar_found = any("def bar():" in s and "print('goodbye')" in s for s in snippets)
     assert foo_found and bar_found
 
-<<<<<<< HEAD
 
 # --- Test get code snippets (note that lineno is 1-based) ---
 def test_get_code_snippets_with_lineno(tmp_path):
     # Create a temporary file with sample content.
     file_content = "line one\n" "line two\n" "line three\n" "line four\n"
-=======
-# --- Test get code snippets (note that lineno is 1-based) ---
-def test_get_code_snippets_with_lineno(tmp_path):
-    # Create a temporary file with sample content.
-    file_content = (
-        "line one\n"
-        "line two\n"
-        "line three\n"
-        "line four\n"
-    )
->>>>>>> 7ac5c955
     temp_file = tmp_path / "sample.txt"
     temp_file.write_text(file_content)
 
     # Test retrieving lines 2 to 3 with line numbers.
     snippet = get_code_snippets(str(temp_file), 2, 3, with_lineno=True)
     expected = "2 line two\n3 line three\n"
-<<<<<<< HEAD
     assert (
         snippet == expected
     ), "Snippet with line numbers does not match expected output."
-=======
-    assert snippet == expected, "Snippet with line numbers does not match expected output."
->>>>>>> 7ac5c955
 
 
 def test_get_code_snippets_without_lineno(tmp_path):
     # Create a temporary file with sample content.
-<<<<<<< HEAD
     file_content = "first line\n" "second line\n" "third line\n" "fourth line\n"
-=======
-    file_content = (
-        "first line\n"
-        "second line\n"
-        "third line\n"
-        "fourth line\n"
-    )
->>>>>>> 7ac5c955
     temp_file = tmp_path / "sample.txt"
     temp_file.write_text(file_content)
 
     # Test retrieving lines 1 to 2 without line numbers.
     snippet = get_code_snippets(str(temp_file), 1, 2, with_lineno=False)
     expected = "first line\nsecond line\n"
-<<<<<<< HEAD
     assert (
         snippet == expected
     ), "Snippet without line numbers does not match expected output."
-=======
-    assert snippet == expected, "Snippet without line numbers does not match expected output."
->>>>>>> 7ac5c955
 
 
 def test_get_code_snippets_entire_file(tmp_path):
     # Create a temporary file with sample content.
-<<<<<<< HEAD
     file_content = "alpha\n" "beta\n" "gamma\n"
-=======
-    file_content = (
-        "alpha\n"
-        "beta\n"
-        "gamma\n"
-    )
->>>>>>> 7ac5c955
     temp_file = tmp_path / "sample.txt"
     temp_file.write_text(file_content)
 
     # Test retrieving the entire file with line numbers.
     snippet = get_code_snippets(str(temp_file), 1, 3, with_lineno=True)
     expected = "1 alpha\n2 beta\n3 gamma\n"
-<<<<<<< HEAD
     assert (
         snippet == expected
     ), "Entire file snippet with line numbers does not match expected output."
@@ -483,19 +353,6 @@
     func_node = next(
         node for node in ast.walk(tree) if isinstance(node, ast.FunctionDef)
     )
-=======
-    assert snippet == expected, "Entire file snippet with line numbers does not match expected output."
-
-def test_extract_func_sig_no_decorator():
-    # A simple function with a one-line signature.
-    file_content = textwrap.dedent("""\
-        def foo(a, b):
-            return a + b
-    """)
-    tree = ast.parse(file_content)
-    # Find the function node for foo.
-    func_node = next(node for node in ast.walk(tree) if isinstance(node, ast.FunctionDef))
->>>>>>> 7ac5c955
     # Call the function under test.
     sig_lines = extract_func_sig_from_ast(func_node)
     # Since the function has no decorator and the return statement is on the second line,
@@ -506,7 +363,6 @@
 
 def test_extract_func_sig_with_decorator():
     # A function with a decorator.
-<<<<<<< HEAD
     file_content = textwrap.dedent(
         """\
         @dec
@@ -519,16 +375,6 @@
     func_node = next(
         node for node in ast.walk(tree) if isinstance(node, ast.FunctionDef)
     )
-=======
-    file_content = textwrap.dedent("""\
-        @dec
-        def bar(x):
-            return x
-    """)
-    tree = ast.parse(file_content)
-    # Find the function node for bar.
-    func_node = next(node for node in ast.walk(tree) if isinstance(node, ast.FunctionDef))
->>>>>>> 7ac5c955
     # Call the function under test.
     sig_lines = extract_func_sig_from_ast(func_node)
     # The decorator is on line 1, the function definition on line 2,
@@ -539,17 +385,12 @@
 
 def test_extract_func_sig_multiline_signature():
     # A function with a multi-line signature.
-<<<<<<< HEAD
-    file_content = textwrap.dedent(
-        """\
-=======
-    file_content = textwrap.dedent("""\
->>>>>>> 7ac5c955
+    file_content = textwrap.dedent(
+        """\
         def multi(
             a,
             b):
             return a * b
-<<<<<<< HEAD
     """
     )
     tree = ast.parse(file_content)
@@ -557,12 +398,6 @@
     func_node = next(
         node for node in ast.walk(tree) if isinstance(node, ast.FunctionDef)
     )
-=======
-    """)
-    tree = ast.parse(file_content)
-    # Find the function node for multi.
-    func_node = next(node for node in ast.walk(tree) if isinstance(node, ast.FunctionDef))
->>>>>>> 7ac5c955
     # Call the function under test.
     sig_lines = extract_func_sig_from_ast(func_node)
     # The function signature spans lines 1 to 3 (body starts at line 4),
@@ -570,7 +405,6 @@
     expected = [1, 2, 3]
     assert sig_lines == expected, f"Expected {expected} but got {sig_lines}"
 
-<<<<<<< HEAD
 
 def test_extract_func_sig_no_body():
     # Create a dummy function node with no body.
@@ -608,17 +442,6 @@
                 pass
     """
     )
-=======
-# --- Test extract class signature ---
-# TODO: clarify corret behavior of extract_class_sig_from_ast
-def test_extract_class_sig_simple():
-    # A simple class with a single method
-    file_content = textwrap.dedent("""\
-        class Foo:
-            def bar(self):
-                pass
-    """)
->>>>>>> 7ac5c955
     tree = ast.parse(file_content)
     class_node = next(node for node in ast.walk(tree) if isinstance(node, ast.ClassDef))
 
@@ -630,23 +453,15 @@
 
 def test_extract_class_sig_multiline():
     # A class with a multi-line signature.
-<<<<<<< HEAD
-    file_content = textwrap.dedent(
-        """\
-=======
-    file_content = textwrap.dedent("""\
->>>>>>> 7ac5c955
+    file_content = textwrap.dedent(
+        """\
         class Multi(
             Base
         ):
             def foo(self):
                 pass
-<<<<<<< HEAD
     """
     )
-=======
-    """)
->>>>>>> 7ac5c955
     tree = ast.parse(file_content)
     class_node = next(node for node in ast.walk(tree) if isinstance(node, ast.ClassDef))
 
@@ -658,7 +473,6 @@
 
 def test_extract_class_sig_with_assignment():
     # A class with assignments, including a __doc__ assignment that should be skipped.
-<<<<<<< HEAD
     file_content = textwrap.dedent(
         """\
         class WithAssign:
@@ -666,13 +480,6 @@
             x = 42
     """
     )
-=======
-    file_content = textwrap.dedent("""\
-        class WithAssign:
-            __doc__ = "Documentation"
-            x = 42
-    """)
->>>>>>> 7ac5c955
     tree = ast.parse(file_content)
     class_node = next(node for node in ast.walk(tree) if isinstance(node, ast.ClassDef))
 
@@ -684,23 +491,15 @@
 
 def test_extract_class_sig_with_method_and_assignment():
     # A class with a method (with a decorator) and an assignment.
-<<<<<<< HEAD
-    file_content = textwrap.dedent(
-        """\
-=======
-    file_content = textwrap.dedent("""\
->>>>>>> 7ac5c955
+    file_content = textwrap.dedent(
+        """\
         class Combined:
             @classmethod
             def method(cls):
                 pass
             y = 10
-<<<<<<< HEAD
     """
     )
-=======
-    """)
->>>>>>> 7ac5c955
     tree = ast.parse(file_content)
     class_node = next(node for node in ast.walk(tree) if isinstance(node, ast.ClassDef))
 
@@ -711,7 +510,6 @@
     # - Method signature: Decorator on line 2, function def on line 3 → [2, 3]
     # - Assignment: Line 5 → [5]
     # expected = [1, 2, 3, 5]
-<<<<<<< HEAD
     expected = [
         1,
         2,
@@ -770,20 +568,6 @@
                 pass
         """
     )
-=======
-    expected = [1, 2, 2, 3, 5] # TODO: clarify corret behavior of extract_class_sig_from_ast
-    assert sig_lines == expected, f"Expected {expected}, but got {sig_lines}"
-
-# TODO: clarify corret behavior of get_class_signature (bugged due to extract_class_sig_from_ast?)
-# TODO: if bug exists, fix it and update the test cases below (replace result == result with result == expected)
-def test_get_class_signature_simple(tmp_path):
-    # Create a temporary Python file with a simple class definition.
-    file_content = textwrap.dedent("""\
-        class Foo:
-            def bar(self):
-                pass
-        """)
->>>>>>> 7ac5c955
     temp_file = tmp_path / "simple.py"
     temp_file.write_text(file_content)
 
@@ -797,23 +581,15 @@
 
 def test_get_class_signature_multiline(tmp_path):
     # Create a temporary Python file with a multi-line class signature.
-<<<<<<< HEAD
-    file_content = textwrap.dedent(
-        """\
-=======
-    file_content = textwrap.dedent("""\
->>>>>>> 7ac5c955
+    file_content = textwrap.dedent(
+        """\
         class Multi(
             Base
         ):
             def foo(self):
                 pass
-<<<<<<< HEAD
         """
     )
-=======
-        """)
->>>>>>> 7ac5c955
     temp_file = tmp_path / "multiline.py"
     temp_file.write_text(file_content)
 
@@ -825,22 +601,14 @@
 
 def test_get_class_signature_with_comment(tmp_path):
     # Create a temporary file where a comment appears in the class signature.
-<<<<<<< HEAD
-    file_content = textwrap.dedent(
-        """\
-=======
-    file_content = textwrap.dedent("""\
->>>>>>> 7ac5c955
+    file_content = textwrap.dedent(
+        """\
         class WithComment:  # This is a comment that should be preserved if it's on the same line
             # This comment should be skipped
             def method(self):
                 pass
-<<<<<<< HEAD
         """
     )
-=======
-        """)
->>>>>>> 7ac5c955
     temp_file = tmp_path / "with_comment.py"
     temp_file.write_text(file_content)
 
@@ -854,7 +622,6 @@
 
 def test_get_class_signature_class_not_found(tmp_path):
     # Create a temporary Python file without the target class.
-<<<<<<< HEAD
     file_content = textwrap.dedent(
         """\
         class Existing:
@@ -862,26 +629,15 @@
                 pass
         """
     )
-=======
-    file_content = textwrap.dedent("""\
-        class Existing:
-            def foo(self):
-                pass
-        """)
->>>>>>> 7ac5c955
     temp_file = tmp_path / "not_found.py"
     temp_file.write_text(file_content)
 
     # For a class name that does not exist, the function should return an empty string.
     result = get_class_signature(str(temp_file), "NonExistent")
-<<<<<<< HEAD
     assert (
         result == ""
     ), f"Expected empty string for non-existent class, but got: {result}"
 
-=======
-    assert result == "", f"Expected empty string for non-existent class, but got: {result}"
->>>>>>> 7ac5c955
 
 def test_get_code_region_around_line_with_lineno(tmp_path):
     # Create a temporary file with 20 lines of content.
@@ -903,13 +659,9 @@
         "11 line 11\n"
         "12 line 12\n"
     )
-<<<<<<< HEAD
     result = get_code_region_around_line(
         str(temp_file), line_no, window_size, with_lineno=True
     )
-=======
-    result = get_code_region_around_line(str(temp_file), line_no, window_size, with_lineno=True)
->>>>>>> 7ac5c955
     assert result == expected, f"Expected:\n{expected}\nGot:\n{result}"
 
 
@@ -925,13 +677,9 @@
     window_size = 2
     # For line_no = 3, start = max(1, 3-2)=1, end = min(15, 3+2)=5, so lines 1 to 4.
     expected = "content 1\ncontent 2\ncontent 3\ncontent 4\n"
-<<<<<<< HEAD
     result = get_code_region_around_line(
         str(temp_file), line_no, window_size, with_lineno=False
     )
-=======
-    result = get_code_region_around_line(str(temp_file), line_no, window_size, with_lineno=False)
->>>>>>> 7ac5c955
     assert result == expected, f"Expected:\n{expected}\nGot:\n{result}"
 
 
@@ -970,20 +718,9 @@
     # For line_no = 8, window_size = 5, start = max(1, 8-5)=3, end = min(9, 8+5)=9.
     # Loop runs for i in range(3, 9) → lines 3 to 8.
     expected = (
-<<<<<<< HEAD
         "3 edge 3\n" "4 edge 4\n" "5 edge 5\n" "6 edge 6\n" "7 edge 7\n" "8 edge 8\n"
     )
     result = get_code_region_around_line(
         str(temp_file), 8, window_size=5, with_lineno=True
     )
-=======
-        "3 edge 3\n"
-        "4 edge 4\n"
-        "5 edge 5\n"
-        "6 edge 6\n"
-        "7 edge 7\n"
-        "8 edge 8\n"
-    )
-    result = get_code_region_around_line(str(temp_file), 8, window_size=5, with_lineno=True)
->>>>>>> 7ac5c955
     assert result == expected, f"Expected:\n{expected}\nGot:\n{result}"