--- conflicted
+++ resolved
@@ -363,21 +363,12 @@
     # Step 1: Use the key from the environment if provided; otherwise, fall back to a dummy key.
     dummy_key = "sk-ant-dummy"
     anthropic_key = os.environ.get("ANTHROPIC_API_KEY", dummy_key)
-<<<<<<< HEAD
-    os.environ["ANTHROPIC_API_KEY"] = anthropic_key
-    if anthropic_key == dummy_key:
-        print("Using dummy ANTHROPIC_API_KEY:", anthropic_key)
-    else:
-        print("Using ANTHROPIC_API_KEY:", "***")
-
-=======
     os.environ["ANTHROPIC_API_KEY"] = anthropic_key 
     # if anthropic_key == dummy_key:
     #     print("Using dummy ANTHROPIC_API_KEY:", anthropic_key)
     # else:
     #     print("Using ANTHROPIC_API_KEY:", "***")
     
->>>>>>> 8176f2b8
     # Step 2: Construct the command to run.
     command = "conda run -n auto-code-rover env PYTHONPATH=$(pwd) python app/main.py github-issue --output-dir output --setup-dir setup --model claude-3-haiku-20240307 --model-temperature 0.2 --task-id langchain-20453 --clone-link https://github.com/langchain-ai/langchain.git --commit-hash cb6e5e5 --issue-link https://github.com/langchain-ai/langchain/issues/20453"
     print("Running command:", command)
